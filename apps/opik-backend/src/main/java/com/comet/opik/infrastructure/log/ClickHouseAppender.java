--- conflicted
+++ resolved
@@ -76,38 +76,6 @@
 
         if (batch.isEmpty()) return;
 
-<<<<<<< HEAD
-        Mono.from(connectionFactory.create())
-                .flatMapMany(conn -> {
-
-                    var template = new ST(INSERT_STATEMENT);
-                    List<TemplateUtils.QueryItem> queryItems = getQueryItemPlaceHolder(batch.size());
-
-                    template.add("items", queryItems);
-
-                    Statement statement = conn.createStatement(template.render());
-
-                    for (int i = 0; i < batch.size(); i++) {
-                        ILoggingEvent event = batch.get(i);
-
-                        String logLevel = event.getLevel().toString();
-                        String workspaceId = Optional.ofNullable(event.getMDCPropertyMap().get("workspace_id"))
-                                .orElseThrow(() -> failWithMessage("workspace_id is not set"));
-                        String traceId = Optional.ofNullable(event.getMDCPropertyMap().get("trace_id"))
-                                .orElseThrow(() -> failWithMessage("trace_id is not set"));
-                        String ruleId = Optional.ofNullable(event.getMDCPropertyMap().get("rule_id"))
-                                .orElseThrow(() -> failWithMessage("rule_id is not set"));
-                        String message = event.getFormattedMessage();
-
-                        statement
-                                .bind("timestamp" + i, event.getInstant().toString())
-                                .bind("level" + i, logLevel)
-                                .bind("workspace_id" + i, workspaceId)
-                                .bind("rule_id" + i, ruleId)
-                                .bind("message" + i, message)
-                                .bind("marker_keys" + i, new String[]{"trace_id"})
-                                .bind("marker_values" + i, new String[]{traceId});
-=======
         Map<String, List<ILoggingEvent>> eventsPerTable = batch.stream()
                 .collect(groupingBy(event -> event.getMDCPropertyMap().getOrDefault(UserLog.MARKER, "")));
 
@@ -128,7 +96,6 @@
                                         noop -> {
                                         },
                                         e -> log.error("Failed to insert logs", e));
->>>>>>> 2815348b
                     }
                 });
     }
